--- conflicted
+++ resolved
@@ -29,34 +29,19 @@
 // Servers contains the listener, filter and so on
 // ClusterManager used to manage the upstream
 type MOSNConfig struct {
-<<<<<<< HEAD
-	Servers              []ServerConfig             `json:"servers,omitempty"`                //server config
-	ClusterManager       ClusterManagerConfig       `json:"cluster_manager,omitempty"`        //cluster config
-	CloseGraceful        bool                       `json:"close_graceful,omitempty"`         // graceful switch, default false
-	InheritOldMosnconfig bool                       `json:"inherit_old_mosnconfig,omitempty"` // inherit old mosn config switch, default false
-	Tracing              TracingConfig              `json:"tracing,omitempty"`
-	Metrics              MetricsConfig              `json:"metrics,omitempty"`
-	RawDynamicResources  json.RawMessage            `json:"dynamic_resources,omitempty"` //dynamic_resources raw message
-	RawStaticResources   json.RawMessage            `json:"static_resources,omitempty"`  //static_resources raw message
-	RawAdmin             json.RawMessage            `json:"admin,omitempty"`             // admin raw message
-	Debug                PProfConfig                `json:"pprof,omitempty"`
-	Pid                  string                     `json:"pid,omitempty"`     // pid file
-	Plugin               PluginConfig               `json:"plugin,omitempty"`  // plugin config
-	Extends              map[string]json.RawMessage `json:"extends,omitempty"` // extend config
-=======
-	Servers             []ServerConfig       `json:"servers,omitempty"`         //server config
-	ClusterManager      ClusterManagerConfig `json:"cluster_manager,omitempty"` //cluster config
-	CloseGraceful       bool                 `json:"close_graceful,omitempty"`  // graceful switch, default false
-	Tracing             TracingConfig        `json:"tracing,omitempty"`
-	Metrics             MetricsConfig        `json:"metrics,omitempty"`
-	RawDynamicResources json.RawMessage      `json:"dynamic_resources,omitempty"` //dynamic_resources raw message
-	RawStaticResources  json.RawMessage      `json:"static_resources,omitempty"`  //static_resources raw message
-	RawAdmin            json.RawMessage      `json:"admin,omitempty"`             // admin raw message
-	Debug               PProfConfig          `json:"pprof,omitempty"`
-	Pid                 string               `json:"pid,omitempty"`     // pid file
-	Plugin              PluginConfig         `json:"plugin,omitempty"`  // plugin config
-	Extends             []ExtendConfig       `json:"extends,omitempty"` // extend config
->>>>>>> 5ce20e4b
+	Servers              []ServerConfig       `json:"servers,omitempty"`                //server config
+	ClusterManager       ClusterManagerConfig `json:"cluster_manager,omitempty"`        //cluster config
+	CloseGraceful        bool                 `json:"close_graceful,omitempty"`         // graceful switch, default false
+	InheritOldMosnconfig bool                 `json:"inherit_old_mosnconfig,omitempty"` // inherit old mosn config switch, default false
+	Tracing              TracingConfig        `json:"tracing,omitempty"`
+	Metrics              MetricsConfig        `json:"metrics,omitempty"`
+	RawDynamicResources  json.RawMessage      `json:"dynamic_resources,omitempty"` //dynamic_resources raw message
+	RawStaticResources   json.RawMessage      `json:"static_resources,omitempty"`  //static_resources raw message
+	RawAdmin             json.RawMessage      `json:"admin,omitempty"`             // admin raw message
+	Debug                PProfConfig          `json:"pprof,omitempty"`
+	Pid                  string               `json:"pid,omitempty"`     // pid file
+	Plugin               PluginConfig         `json:"plugin,omitempty"`  // plugin config
+	Extends              []ExtendConfig       `json:"extends,omitempty"` // extend config
 }
 
 // PProfConfig is used to start a pprof server for debug
