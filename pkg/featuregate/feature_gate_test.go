--- conflicted
+++ resolved
@@ -19,19 +19,14 @@
 
 import (
 	"testing"
-  
-  "fmt"
-  "strings"
+
+	"fmt"
+	"strings"
 	"time"
 
 	"github.com/spf13/pflag"
 	"github.com/stretchr/testify/assert"
 	"mosn.io/mosn/pkg/log"
-<<<<<<< HEAD
-=======
-	"strings"
-	"time"
->>>>>>> d9fe3632
 )
 
 var (
