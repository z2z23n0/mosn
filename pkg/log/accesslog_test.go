/*
 * Licensed to the Apache Software Foundation (ASF) under one or more
 * contributor license agreements.  See the NOTICE file distributed with
 * this work for additional information regarding copyright ownership.
 * The ASF licenses this file to You under the Apache License, Version 2.0
 * (the "License"); you may not use this file except in compliance with
 * the License.  You may obtain a copy of the License at
 *
 *     http://www.apache.org/licenses/LICENSE-2.0
 *
 * Unless required by applicable law or agreed to in writing, software
 * distributed under the License is distributed on an "AS IS" BASIS,
 * WITHOUT WARRANTIES OR CONDITIONS OF ANY KIND, either express or implied.
 * See the License for the specific language governing permissions and
 * limitations under the License.
 */

package log

import (
	"context"
	"fmt"
	"io/ioutil"
	"net"
	"os"
	"regexp"
	"runtime"
	"strconv"
	"strings"
	"testing"
	"time"

	"mosn.io/api"
	"mosn.io/mosn/pkg/types"
	"mosn.io/mosn/pkg/variable"
	"mosn.io/pkg/log"
)

func prepareLocalIpv6Ctx() context.Context {
	ctx := context.Background()
	ctx = variable.NewVariableContext(ctx)

	reqHeaders := map[string]string{
		"service": "test",
	}
	ctx = context.WithValue(ctx, requestHeaderMapKey, reqHeaders)

	respHeaders := map[string]string{
		"Server": "MOSN",
	}
	ctx = context.WithValue(ctx, responseHeaderMapKey, respHeaders)

	requestInfo := newRequestInfo()
	requestInfo.SetRequestReceivedDuration(time.Now())
	requestInfo.SetResponseReceivedDuration(time.Now().Add(time.Second * 2))
	requestInfo.SetBytesSent(2048)
	requestInfo.SetBytesReceived(2048)

	requestInfo.SetResponseFlag(0)
	requestInfo.SetUpstreamLocalAddress("127.0.0.1:23456")
	requestInfo.SetDownstreamLocalAddress(&net.TCPAddr{net.ParseIP("2001:db8::68"), 12200, ""})
	requestInfo.SetDownstreamRemoteAddress(&net.TCPAddr{net.ParseIP("127.0.0.1"), 53242, ""})
	requestInfo.OnUpstreamHostSelected(nil)
	ctx = context.WithValue(ctx, requestInfoKey, requestInfo)

	return ctx
}

func TestAccessLog(t *testing.T) {
	registerTestVarDefs()

	format := types.DefaultAccessLogFormat
	logName := "/tmp/mosn_bench/benchmark_access.log"
	os.Remove(logName)
	accessLog, err := NewAccessLog(logName, format)

	if err != nil {
		t.Errorf(err.Error())
		return
	}

	ctx := prepareLocalIpv6Ctx()
	accessLog.Log(ctx, nil, nil, nil)
	l := "2018/12/14 18:08:33.054 1.329µs 2.00000227s 2048 2048 - 0 126.868µs false 0 127.0.0.1:23456 [2001:db8::68]:12200 127.0.0.1:53242 -\n"
	time.Sleep(2 * time.Second)
	f, _ := os.Open(logName)
	b := make([]byte, 1024)
	_, err = f.Read(b)
	f.Close()
	if err != nil {
		t.Errorf("test accesslog error")
	}
	ok, err := regexp.Match("\\d\\d\\d\\d/\\d\\d/\\d\\d .* .* .* 2048 2048 \\- 0 .* false 0 127.0.0.1:23456 \\[2001:db8::68\\]:12200 127.0.0.1:53242 \\-\n", []byte(l))

	if !ok {
		t.Errorf("test accesslog error %v", err)
	}
}

func TestAccessLogStartTime(t *testing.T) {
	for i := 0; i < 10; i++ {
		time.Sleep(time.Millisecond)
		now := time.Now()
		t.Log(now.Format("2006/01/02 15:04:05.999"))
		t.Log(now.Format("2006/01/02 15:04:05.000"))
	}
}

func TestAccessLogWithCustomText(t *testing.T) {
	registerTestVarDefs()

	format := "send request to upstream by local address %upstream_local_address%"
	logName := "/tmp/mosn_bench/test_access.log"
	os.Remove(logName)
	accessLog, err := NewAccessLog(logName, format)
	if err != nil {
		t.Errorf(err.Error())
		return
	}

	ctx := prepareLocalIpv6Ctx()
	accessLog.Log(ctx, nil, nil, nil)
	time.Sleep(2 * time.Second)
	f, err := os.Open(logName)
	if err != nil {
		t.Error("open accesslog error ", err)
	}
	b := make([]byte, 1024)
	n, err := f.Read(b)
	f.Close()
	if err != nil {
		t.Error("read accesslog error ", err)
	}

	if string(b)[0:n] != "send request to upstream by local address 127.0.0.1:23456\n" {
		t.Error("test accesslog error")
	}
}

func TestAccessLogWithEmptyVar(t *testing.T) {
	registerTestVarDefs()

	format := "send request to upstream by local address %%"
	logName := "/tmp/mosn_bench/benchmark_access.log"
	os.Remove(logName)
	_, err := NewAccessLog(logName, format)

	if err == nil || !strings.Contains(err.Error(), "empty variable definition") {
		t.Error("should return empty variable definition error but actually not")
		return
	}
}

func TestAccessLogWithUnclosedVar(t *testing.T) {
	registerTestVarDefs()

	format := "send request to upstream by local address %"
	logName := "/tmp/mosn_bench/benchmark_access.log"
	os.Remove(logName)
	_, err := NewAccessLog(logName, format)

	if err == nil || !strings.Contains(err.Error(), "unclosed variable definition") {
		t.Error("should return unclosed variable definition error but actually not")
		return
	}
}

func TestAccessLogDisable(t *testing.T) {
	registerTestVarDefs()

	DefaultDisableAccessLog = true
	format := types.DefaultAccessLogFormat
	logName := "/tmp/mosn_accesslog/disbale_access.log"
	os.Remove(logName)
	accessLog, err := NewAccessLog(logName, format)
	if err != nil {
		t.Fatal(err)
	}

	ctx := prepareLocalIpv6Ctx()
	// try write disbale access log nothing happened
	accessLog.Log(ctx, nil, nil, nil)
	time.Sleep(time.Second)
	if b, err := ioutil.ReadFile(logName); err != nil || len(b) > 0 {
		t.Fatalf("verify log file failed, data len: %d, error: %v", len(b), err)
	}
	// enable access log
	if !ToggleLogger(logName, false) {
		t.Fatal("enable access log failed")
	}
	// retry, write success
	accessLog.Log(ctx, nil, nil, nil)
	time.Sleep(time.Second)
	if b, err := ioutil.ReadFile(logName); err != nil || len(b) == 0 {
		t.Fatalf("verify log file failed, data len: %d, error: %v", len(b), err)
	}
}

func TestAccessLogManage(t *testing.T) {
	registerTestVarDefs()

	defer log.CloseAll()
	DefaultDisableAccessLog = false
	format := "%start_time% %response_flag%"
	var logs []api.AccessLog
	for i := 0; i < 100; i++ {
		logName := fmt.Sprintf("/tmp/accesslog.%d.log", i)
		lg, err := NewAccessLog(logName, format)
		if err != nil {
			t.Fatal(err)
		}
		logs = append(logs, lg)
	}
	DisableAllAccessLog()
	// new access log is auto disabled
	for i := 200; i < 300; i++ {
		logName := fmt.Sprintf("/tmp/accesslog.%d.log", i)
		lg, err := NewAccessLog(logName, format)
		if err != nil {
			t.Fatal(err)
		}
		logs = append(logs, lg)
	}
	// verify
	// all accesslog is disabled
	for _, lg := range logs {
		alg := lg.(*accesslog)
		if !alg.logger.Disable() {
			t.Fatal("some access log is enabled")
		}
	}
}

func prepareLocalIpv4Ctx() context.Context {
	ctx := context.Background()
	ctx = variable.NewVariableContext(ctx)

	reqHeaders := map[string]string{
		"service": "test",
	}
	ctx = context.WithValue(ctx, requestHeaderMapKey, reqHeaders)

	respHeaders := map[string]string{
		"Server": "MOSN",
	}
	ctx = context.WithValue(ctx, responseHeaderMapKey, respHeaders)

	requestInfo := newRequestInfo()
	requestInfo.SetRequestReceivedDuration(time.Now())
	requestInfo.SetResponseReceivedDuration(time.Now().Add(time.Second * 2))
	requestInfo.SetBytesSent(2048)
	requestInfo.SetBytesReceived(2048)

	requestInfo.SetResponseFlag(0)
	requestInfo.SetUpstreamLocalAddress("127.0.0.1:23456")
	requestInfo.SetDownstreamLocalAddress(&net.TCPAddr{[]byte("127.0.0.1"), 12200, ""})
	requestInfo.SetDownstreamRemoteAddress(&net.TCPAddr{[]byte("127.0.0.2"), 53242, ""})
	requestInfo.OnUpstreamHostSelected(nil)
	ctx = context.WithValue(ctx, requestInfoKey, requestInfo)

	return ctx
}

func BenchmarkAccessLog(b *testing.B) {
	registerTestVarDefs()
	InitDefaultLogger("", log.INFO)
	// ~ replace the path if needed
	format := types.DefaultAccessLogFormat
	accessLog, err := NewAccessLog("/tmp/mosn_bench/benchmark_access.log", format)

	if err != nil {
		b.Error(err)
		return
	}

	ctx := prepareLocalIpv4Ctx()
	for n := 0; n < b.N; n++ {
		accessLog.Log(ctx, nil, nil, nil)
	}
}

func BenchmarkAccessLogParallel(b *testing.B) {
	runtime.GOMAXPROCS(runtime.NumCPU())
	registerTestVarDefs()
	InitDefaultLogger("", log.INFO)
	// ~ replace the path if needed
	format := types.DefaultAccessLogFormat
	accessLog, err := NewAccessLog("/tmp/mosn_bench/benchmark_access.log", format)

	if err != nil {
		b.Errorf(err.Error())
	}
	ctx := prepareLocalIpv4Ctx()
	b.RunParallel(func(pb *testing.PB) {
		for pb.Next() {
			accessLog.Log(ctx, nil, nil, nil)
		}
	})
}

// mock_requestInfo
type mock_requestInfo struct {
<<<<<<< HEAD
	protocol                 types.ProtocolName
=======
	protocol                 api.Protocol
>>>>>>> d8463502
	startTime                time.Time
	responseFlag             api.ResponseFlag
	upstreamHost             api.HostInfo
	requestReceivedDuration  time.Duration
	responseReceivedDuration time.Duration
	requestFinishedDuration  time.Duration
	processTimeDuration      time.Duration
	bytesSent                uint64
	bytesReceived            uint64
	responseCode             int
	localAddress             string
	downstreamLocalAddress   net.Addr
	downstreamRemoteAddress  net.Addr
	isHealthCheckRequest     bool
	routerRule               api.RouteRule
}

// NewrequestInfo
func newRequestInfo() api.RequestInfo {
	return &mock_requestInfo{
		startTime: time.Now(),
	}
}

func (r *mock_requestInfo) StartTime() time.Time {
	return r.startTime
}

func (r *mock_requestInfo) SetStartTime() {
	r.startTime = time.Now()
}

func (r *mock_requestInfo) RequestReceivedDuration() time.Duration {
	return r.requestReceivedDuration
}

func (r *mock_requestInfo) SetRequestReceivedDuration(t time.Time) {
	r.requestReceivedDuration = t.Sub(r.startTime)
}

func (r *mock_requestInfo) ResponseReceivedDuration() time.Duration {
	return r.responseReceivedDuration
}

func (r *mock_requestInfo) SetResponseReceivedDuration(t time.Time) {
	r.responseReceivedDuration = t.Sub(r.startTime)
}

func (r *mock_requestInfo) RequestFinishedDuration() time.Duration {
	return r.requestFinishedDuration
}

func (r *mock_requestInfo) SetRequestFinishedDuration(t time.Time) {
	r.requestFinishedDuration = t.Sub(r.startTime)
}

func (r *mock_requestInfo) ProcessTimeDuration() time.Duration {
	return r.processTimeDuration
}

func (r *mock_requestInfo) SetProcessTimeDuration(d time.Duration) {
	r.processTimeDuration = d
}

func (r *mock_requestInfo) BytesSent() uint64 {
	return r.bytesSent
}

func (r *mock_requestInfo) SetBytesSent(bytesSent uint64) {
	r.bytesSent = bytesSent
}

func (r *mock_requestInfo) BytesReceived() uint64 {
	return r.bytesReceived
}

func (r *mock_requestInfo) SetBytesReceived(bytesReceived uint64) {
	r.bytesReceived = bytesReceived
}

<<<<<<< HEAD
func (r *mock_requestInfo) Protocol() types.ProtocolName {
=======
func (r *mock_requestInfo) Protocol() api.Protocol {
>>>>>>> d8463502
	return r.protocol
}

func (r *mock_requestInfo) ResponseCode() int {
	return r.responseCode
}

func (r *mock_requestInfo) SetResponseCode(code int) {
	r.responseCode = code
}

func (r *mock_requestInfo) Duration() time.Duration {
	return time.Now().Sub(r.startTime)
}

func (r *mock_requestInfo) GetResponseFlag(flag api.ResponseFlag) bool {
	return r.responseFlag&flag != 0
}

func (r *mock_requestInfo) SetResponseFlag(flag api.ResponseFlag) {
	r.responseFlag |= flag
}

func (r *mock_requestInfo) UpstreamHost() api.HostInfo {
	return r.upstreamHost
}

func (r *mock_requestInfo) OnUpstreamHostSelected(host api.HostInfo) {
	r.upstreamHost = host
}

func (r *mock_requestInfo) UpstreamLocalAddress() string {
	return r.localAddress
}

func (r *mock_requestInfo) SetUpstreamLocalAddress(addr string) {
	r.localAddress = addr
}

func (r *mock_requestInfo) IsHealthCheck() bool {
	return r.isHealthCheckRequest
}

func (r *mock_requestInfo) SetHealthCheck(isHc bool) {
	r.isHealthCheckRequest = isHc
}

func (r *mock_requestInfo) DownstreamLocalAddress() net.Addr {
	return r.downstreamLocalAddress
}

func (r *mock_requestInfo) SetDownstreamLocalAddress(addr net.Addr) {
	r.downstreamLocalAddress = addr
}

func (r *mock_requestInfo) DownstreamRemoteAddress() net.Addr {
	return r.downstreamRemoteAddress
}

func (r *mock_requestInfo) SetDownstreamRemoteAddress(addr net.Addr) {
	r.downstreamRemoteAddress = addr
}

func (r *mock_requestInfo) RouteEntry() api.RouteRule {
	return r.routerRule
}

func (r *mock_requestInfo) SetRouteEntry(routerRule api.RouteRule) {
	r.routerRule = routerRule
}

// The identification of a request info's content
const (
	requestInfoKey       = "requestInfo"
	requestHeaderMapKey  = "requestHeaderMap"
	responseHeaderMapKey = "responseHeaderMap"

	varStartTime                string = "start_time"
	varRequestReceivedDuration  string = "request_received_duration"
	varResponseReceivedDuration string = "response_received_duration"
	varRequestFinishedDuration  string = "request_finished_duration"
	varBytesSent                string = "bytes_sent"
	varBytesReceived            string = "bytes_received"
	varProtocol                 string = "protocol"
	varResponseCode             string = "response_code"
	varDuration                 string = "duration"
	varResponseFlag             string = "response_flag"
	varUpstreamLocalAddress     string = "upstream_local_address"
	varDownstreamLocalAddress   string = "downstream_local_address"
	varDownstreamRemoteAddress  string = "downstream_remote_address"
	varUpstreamHost             string = "upstream_host"

	// ReqHeaderPrefix is the prefix of request header's formatter
	reqHeaderPrefix string = "request_header_"
	reqHeaderIndex         = len(reqHeaderPrefix)
	// RespHeaderPrefix is the prefix of response header's formatter
	respHeaderPrefix string = "response_header_"
	respHeaderIndex         = len(respHeaderPrefix)
)

var (
	builtinVariables = []variable.Variable{
		variable.NewBasicVariable(varStartTime, nil, startTimeGetter, nil, 0),
		variable.NewBasicVariable(varRequestReceivedDuration, nil, receivedDurationGetter, nil, 0),
		variable.NewBasicVariable(varResponseReceivedDuration, nil, responseReceivedDurationGetter, nil, 0),
		variable.NewBasicVariable(varRequestFinishedDuration, nil, requestFinishedDurationGetter, nil, 0),
		variable.NewBasicVariable(varBytesSent, nil, bytesSentGetter, nil, 0),
		variable.NewBasicVariable(varBytesReceived, nil, bytesReceivedGetter, nil, 0),
		variable.NewBasicVariable(varProtocol, nil, protocolGetter, nil, 0),
		variable.NewBasicVariable(varResponseCode, nil, responseCodeGetter, nil, 0),
		variable.NewBasicVariable(varDuration, nil, durationGetter, nil, 0),
		variable.NewBasicVariable(varResponseFlag, nil, responseFlagGetter, nil, 0),
		variable.NewBasicVariable(varUpstreamLocalAddress, nil, upstreamLocalAddressGetter, nil, 0),
		variable.NewBasicVariable(varDownstreamLocalAddress, nil, downstreamLocalAddressGetter, nil, 0),
		variable.NewBasicVariable(varDownstreamRemoteAddress, nil, downstreamRemoteAddressGetter, nil, 0),
		variable.NewBasicVariable(varUpstreamHost, nil, upstreamHostGetter, nil, 0),
	}

	prefixVariables = []variable.Variable{
		variable.NewBasicVariable(reqHeaderPrefix, nil, requestHeaderMapGetter, nil, 0),
		variable.NewBasicVariable(respHeaderPrefix, nil, responseHeaderMapGetter, nil, 0),
	}
)

func registerTestVarDefs() {
	// register built-in variables
	for idx := range builtinVariables {
		variable.RegisterVariable(builtinVariables[idx])
	}

	// register prefix variables, like header_xxx/arg_xxx/cookie_xxx
	for idx := range prefixVariables {
		variable.RegisterPrefixVariable(prefixVariables[idx].Name(), prefixVariables[idx])
	}
}

// StartTimeGetter
// get request's arriving time
func startTimeGetter(ctx context.Context, value *variable.IndexedValue, data interface{}) (string, error) {
	info := ctx.Value(requestInfoKey).(api.RequestInfo)

	return info.StartTime().Format("2006/01/02 15:04:05.000"), nil
}

// ReceivedDurationGetter
// get duration between request arriving and request resend to upstream
func receivedDurationGetter(ctx context.Context, value *variable.IndexedValue, data interface{}) (string, error) {
	info := ctx.Value(requestInfoKey).(api.RequestInfo)

	return info.RequestReceivedDuration().String(), nil
}

// ResponseReceivedDurationGetter
// get duration between request arriving and response sending
func responseReceivedDurationGetter(ctx context.Context, value *variable.IndexedValue, data interface{}) (string, error) {
	info := ctx.Value(requestInfoKey).(api.RequestInfo)

	return info.ResponseReceivedDuration().String(), nil
}

// RequestFinishedDurationGetter hets duration between request arriving and request finished
func requestFinishedDurationGetter(ctx context.Context, value *variable.IndexedValue, data interface{}) (string, error) {
	info := ctx.Value(requestInfoKey).(api.RequestInfo)

	return info.RequestFinishedDuration().String(), nil
}

// BytesSentGetter
// get bytes sent
func bytesSentGetter(ctx context.Context, value *variable.IndexedValue, data interface{}) (string, error) {
	info := ctx.Value(requestInfoKey).(api.RequestInfo)

	return strconv.FormatUint(info.BytesSent(), 10), nil
}

// BytesReceivedGetter
// get bytes received
func bytesReceivedGetter(ctx context.Context, value *variable.IndexedValue, data interface{}) (string, error) {
	info := ctx.Value(requestInfoKey).(api.RequestInfo)

	return strconv.FormatUint(info.BytesReceived(), 10), nil
}

// get request's protocol type
func protocolGetter(ctx context.Context, value *variable.IndexedValue, data interface{}) (string, error) {
	info := ctx.Value(requestInfoKey).(api.RequestInfo)

	return string(info.Protocol()), nil
}

// ResponseCodeGetter
// get request's response code
func responseCodeGetter(ctx context.Context, value *variable.IndexedValue, data interface{}) (string, error) {
	info := ctx.Value(requestInfoKey).(api.RequestInfo)

	return strconv.FormatUint(uint64(info.ResponseCode()), 10), nil
}

// DurationGetter
// get duration since request's starting time
func durationGetter(ctx context.Context, value *variable.IndexedValue, data interface{}) (string, error) {
	info := ctx.Value(requestInfoKey).(api.RequestInfo)

	return info.Duration().String(), nil
}

// GetResponseFlagGetter
// get request's response flag
func responseFlagGetter(ctx context.Context, value *variable.IndexedValue, data interface{}) (string, error) {
	info := ctx.Value(requestInfoKey).(api.RequestInfo)

	return strconv.FormatBool(info.GetResponseFlag(0)), nil
}

// UpstreamLocalAddressGetter
// get upstream's local address
func upstreamLocalAddressGetter(ctx context.Context, value *variable.IndexedValue, data interface{}) (string, error) {
	info := ctx.Value(requestInfoKey).(api.RequestInfo)

	return info.UpstreamLocalAddress(), nil
}

// DownstreamLocalAddressGetter
// get downstream's local address
func downstreamLocalAddressGetter(ctx context.Context, value *variable.IndexedValue, data interface{}) (string, error) {
	info := ctx.Value(requestInfoKey).(api.RequestInfo)

	if info.DownstreamLocalAddress() != nil {
		return info.DownstreamLocalAddress().String(), nil
	}

	return variable.ValueNotFound, nil
}

// DownstreamRemoteAddressGetter
// get upstream's remote address
func downstreamRemoteAddressGetter(ctx context.Context, value *variable.IndexedValue, data interface{}) (string, error) {
	info := ctx.Value(requestInfoKey).(api.RequestInfo)

	if info.DownstreamRemoteAddress() != nil {
		return info.DownstreamRemoteAddress().String(), nil
	}

	return variable.ValueNotFound, nil
}

// upstreamHostGetter
// get upstream's selected host address
func upstreamHostGetter(ctx context.Context, value *variable.IndexedValue, data interface{}) (string, error) {
	info := ctx.Value(requestInfoKey).(api.RequestInfo)

	if info.UpstreamHost() != nil {
		return info.UpstreamHost().Hostname(), nil
	}

	return variable.ValueNotFound, nil
}

func requestHeaderMapGetter(ctx context.Context, value *variable.IndexedValue, data interface{}) (string, error) {
	headers := ctx.Value(requestHeaderMapKey).(api.HeaderMap)

	headerName := data.(string)
	headerValue, ok := headers.Get(headerName[reqHeaderIndex:])
	if !ok {
		return variable.ValueNotFound, nil
	}

	return string(headerValue), nil
}

func responseHeaderMapGetter(ctx context.Context, value *variable.IndexedValue, data interface{}) (string, error) {
	headers := ctx.Value(responseHeaderMapKey).(api.HeaderMap)

	headerName := data.(string)
	headerValue, ok := headers.Get(headerName[respHeaderIndex:])
	if !ok {
		return variable.ValueNotFound, nil
	}

	return string(headerValue), nil
}<|MERGE_RESOLUTION|>--- conflicted
+++ resolved
@@ -300,11 +300,7 @@
 
 // mock_requestInfo
 type mock_requestInfo struct {
-<<<<<<< HEAD
-	protocol                 types.ProtocolName
-=======
 	protocol                 api.Protocol
->>>>>>> d8463502
 	startTime                time.Time
 	responseFlag             api.ResponseFlag
 	upstreamHost             api.HostInfo
@@ -385,11 +381,7 @@
 	r.bytesReceived = bytesReceived
 }
 
-<<<<<<< HEAD
-func (r *mock_requestInfo) Protocol() types.ProtocolName {
-=======
 func (r *mock_requestInfo) Protocol() api.Protocol {
->>>>>>> d8463502
 	return r.protocol
 }
 
