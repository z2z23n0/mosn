--- conflicted
+++ resolved
@@ -28,20 +28,6 @@
 	"os"
 	"regexp"
 
-<<<<<<< HEAD
-	"mosn.io/mosn/pkg/protocol"
-	"mosn.io/mosn/pkg/types"
-)
-
-func TestAccessLog(t *testing.T) {
-	runtime.GOMAXPROCS(runtime.NumCPU())
-	format := "%StartTime% %RequestReceivedDuration% %ResponseReceivedDuration% %BytesSent%" + " " +
-		"%BytesReceived% %ProtocolName% %ResponseCode% %Duration% %ResponseFlag% %ResponseCode% %UpstreamLocalAddress%" + " " +
-		"%DownstreamLocalAddress% %DownstreamRemoteAddress% %UpstreamHostSelected%"
-	logName := "/tmp/mosn_bench/benchmark_access.log"
-	os.Remove(logName)
-	accessLog, err := NewAccessLog(logName, nil, format)
-=======
 	"context"
 	"strconv"
 	"strings"
@@ -53,7 +39,6 @@
 func prepareLocalIpv6Ctx() context.Context {
 	ctx := context.Background()
 	ctx = variable.NewVariableContext(ctx)
->>>>>>> d33729a6
 
 	reqHeaders := map[string]string{
 		"service": "test",
@@ -184,13 +169,7 @@
 	registerTestVarDefs()
 
 	DefaultDisableAccessLog = true
-<<<<<<< HEAD
-	format := "%StartTime% %RequestReceivedDuration% %ResponseReceivedDuration% %BytesSent%" + " " +
-		"%BytesReceived% %ProtocolName% %ResponseCode% %Duration% %ResponseFlag% %ResponseCode% %UpstreamLocalAddress%" + " " +
-		"%DownstreamLocalAddress% %DownstreamRemoteAddress% %UpstreamHostSelected%"
-=======
 	format := types.DefaultAccessLogFormat
->>>>>>> d33729a6
 	logName := "/tmp/mosn_accesslog/disbale_access.log"
 	os.Remove(logName)
 	accessLog, err := NewAccessLog(logName, format)
@@ -321,7 +300,7 @@
 
 // mock_requestInfo
 type mock_requestInfo struct {
-	protocol                 types.ProtocolName
+	protocol                 types.Protocol
 	startTime                time.Time
 	responseFlag             types.ResponseFlag
 	upstreamHost             types.HostInfo
@@ -393,7 +372,7 @@
 	r.bytesReceived = bytesReceived
 }
 
-func (r *mock_requestInfo) Protocol() types.ProtocolName {
+func (r *mock_requestInfo) Protocol() types.Protocol {
 	return r.protocol
 }
 
