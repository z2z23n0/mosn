/*
 * Licensed to the Apache Software Foundation (ASF) under one or more
 * contributor license agreements.  See the NOTICE file distributed with
 * this work for additional information regarding copyright ownership.
 * The ASF licenses this file to You under the Apache License, Version 2.0
 * (the "License"); you may not use this file except in compliance with
 * the License.  You may obtain a copy of the License at
 *
 *     http://www.apache.org/licenses/LICENSE-2.0
 *
 * Unless required by applicable law or agreed to in writing, software
 * distributed under the License is distributed on an "AS IS" BASIS,
 * WITHOUT WARRANTIES OR CONDITIONS OF ANY KIND, either express or implied.
 * See the License for the specific language governing permissions and
 * limitations under the License.
 */
package types

import (
	"container/list"
	"crypto/md5"
	"regexp"
	"time"

	"gitlab.alipay-inc.com/afe/mosn/pkg/flowcontrol/ratelimit"
)

type Priority int

const (
	PriorityDefault     Priority      = 0
	PriorityHigh        Priority      = 1
	GlobalTimeout       time.Duration = 60 * time.Second
	DefaultRouteTimeout               = 15 * time.Second
	SofaRouteMatchKey                 = "service"
	RouterMatadataKey                 = "filter_metadata"
	RouterMetadataKeyLb               = "mosn.lb"
)

// change RouterConfig -> Routers to manage all routers
type Routers interface {
	// routing with headers
	Route(headers map[string]string, randomValue uint64) Route
	// add router to Routers
	AddRouter(routerName string)

	// del router from Routers
	DelRouter(routerName string)
}

// used to manage all routerConfigs
type RouterConfigManager interface {
	// add routerConfig when generated
	AddRoutersSet(routerConfig Routers)
	// remove Routers in routerConfig
	RemoveRouterInRouters(routerNames []string)
	// addRouters in routerConfig
	AddRouterInRouters(routerNames []string)
}

type Route interface {
	RedirectRule() RedirectRule

	RouteRule() RouteRule

	TraceDecorator() TraceDecorator
}

type RouteRule interface {
	ClusterName() string

	GlobalTimeout() time.Duration

	Priority() Priority

	VirtualHost() VirtualHost

	VirtualCluster(headers map[string]string) VirtualCluster

	Policy() Policy

	//MetadataMatcher() MetadataMatcher

	Metadata() RouteMetaData

	// return the metadata that a subset load balancer should match when selecting an upstream host
	MetadataMatchCriteria() MetadataMatchCriteria
}

type Policy interface {
	RetryPolicy() RetryPolicy

	ShadowPolicy() ShadowPolicy

	CorsPolicy() CorsPolicy

	LoadBalancerPolicy() LoadBalancerPolicy
}

type TargetCluster interface {
	Name() string

	NotFoundResponse() interface{}
}

type CorsPolicy interface {
	AllowOrigins() []string

	AllowMethods() string

	AllowHeaders() string

	ExposeHeaders() string

	MaxAga() string

	AllowCredentials() bool

	Enabled() bool
}

type LoadBalancerPolicy interface {
	HashPolicy() HashPolicy
}

type AddCookieCallback func(key string, ttl int)

type HashPolicy interface {
	GenerateHash(downstreamAddress string, headers map[string]string, addCookieCb AddCookieCallback)
}

type RateLimitPolicy interface {
	Enabled() bool

	GetApplicableRateLimit(stage string) []RateLimitPolicyEntry
}

type RateLimitPolicyEntry interface {
	Stage() uint64

	DisableKey() string

	PopulateDescriptors(route RouteRule, descriptors []ratelimit.Descriptor, localSrvCluster string, headers map[string]string, remoteAddr string)
}

type RetryPolicy interface {
	RetryOn() bool

	TryTimeout() time.Duration

	NumRetries() uint32
}

type DoRetryCallback func()

type RetryState interface {
	Enabled() bool

	ShouldRetry(respHeaders map[string]string, resetReson string, doRetryCb DoRetryCallback) bool
}

type ShadowPolicy interface {
	ClusterName() string

	RuntimeKey() string
}

type VirtualServer interface {
	VirtualCluster() VirtualCluster

	VirtualHost() VirtualHost
}

type VirtualCluster interface {
	VirtualClusterName() string
}

type VirtualHost interface {
	Name() string

	CorsPolicy() CorsPolicy

	RateLimitPolicy() RateLimitPolicy

	// Get Matched Route
	GetRouteFromEntries(headers map[string]string, randomValue uint64) Route
}

type MetadataMatcher interface {
	Metadata() RouteMetaData

	MetadataMatchEntrySet() MetadataMatchEntrySet
}

type MetadataMatchEntrySet []MetadataMatchEntry

type MetadataMatchEntry interface {
	Key() string

	Value() string
}

type RedirectRule interface {
	NewPath(headers map[string]string) string

	ResponseCode() interface{}

	ResponseBody() string
}

type TraceDecorator interface {
	operate(span Span)

	getOperation() string
}

type MetadataMatchCriterion interface {
	// the name of the metadata key
	MetadataKeyName() string

	// the value for the metadata key
	MetadataValue() HashedValue
}

type MetadataMatchCriteria interface {

	// @return: a set of MetadataMatchCriterion(metadata) sorted lexically by name
	// to be matched against upstream endpoints when load balancing
	MetadataMatchCriteria() []MetadataMatchCriterion

	MergeMatchCriteria(metadataMatches map[string]interface{}) MetadataMatchCriteria
}

type Decorator interface {
	apply(span Span)
	getOperation() string
}

<<<<<<< HEAD
type HashedValue [16]byte   // value as md5's result
//// todo use hash again for index
//type HashedValue string
=======
type HashedValue [16]byte // value as md5's result
>>>>>>> ded6c8dc

type HeaderFormat interface {
	Format(info RequestInfo) string
	Append() bool
}

type PathMatchType uint32

const (
	None PathMatchType = iota
	Prefix
	Exact
	Regex
	SofaHeader
)

type SslRequirements uint32

const (
	NONE SslRequirements = iota
	EXTERNALONLY
	ALL
)

/**
 * The router configuration.
 */
type Config interface {
	Route(headers map[string]string, randomValue uint64) (Route, string)
	InternalOnlyHeaders() *list.List
	Name() string
}

type QueryParams map[string]string

// match request's query parameter
type QueryParameterMatcher interface {
	// bool true if a match for this QueryParameterMatcher exists in request_query_params.
	Matches(requestQueryParams QueryParams) bool
}

// An empty header value allows for matching to be only based on header presence.
// Regex is an opt-in. Unless explicitly mentioned, the header values will be used for
// exact string matching.

type HeaderData struct {
	Name         LowerCaseString
	Value        string
	IsRegex      bool
	RegexPattern regexp.Regexp
}

// Utility routines for loading route configuration and matching runtime request headers.
type ConfigUtility interface {
	// See if the headers specified in the config are present in a request.
	// bool true if all the headers (and values) in the config_headers are found in the request_headers
	MatchHeaders(requestHeaders map[string]string, configHeaders []*HeaderData) bool

	// See if the query parameters specified in the config are present in a request.
	// bool true if all the query params (and values) in the config_params are found in the query_params
	MatchQueryParams(queryParams *QueryParams, configQueryParams []QueryParameterMatcher) bool
}

type LowerCaseString interface {
	Lower()
	Equal(rhs LowerCaseString) bool
	Get() string
}

type PathMatchCriterion interface {
	MatchType() PathMatchType
	Matcher() string
}

type Loader struct{}

type RouteMetaData map[string]HashedValue

// generate hashed valued with md5
func GenerateHashedValue(input string) HashedValue {
	data := []byte(input)
	h := md5.Sum(data)
<<<<<<< HEAD
	//h := input
	
=======

>>>>>>> ded6c8dc
	return h
}

func EqualHashValue(h1 HashedValue, h2 HashedValue) bool {
	if h1 == h2 {
		return true
	} else {
		return false
	}
}<|MERGE_RESOLUTION|>--- conflicted
+++ resolved
@@ -236,13 +236,7 @@
 	getOperation() string
 }
 
-<<<<<<< HEAD
 type HashedValue [16]byte   // value as md5's result
-//// todo use hash again for index
-//type HashedValue string
-=======
-type HashedValue [16]byte // value as md5's result
->>>>>>> ded6c8dc
 
 type HeaderFormat interface {
 	Format(info RequestInfo) string
@@ -325,12 +319,7 @@
 func GenerateHashedValue(input string) HashedValue {
 	data := []byte(input)
 	h := md5.Sum(data)
-<<<<<<< HEAD
-	//h := input
-	
-=======
-
->>>>>>> ded6c8dc
+
 	return h
 }
 
