/*
 * Licensed to the Apache Software Foundation (ASF) under one or more
 * contributor license agreements.  See the NOTICE file distributed with
 * this work for additional information regarding copyright ownership.
 * The ASF licenses this file to You under the Apache License, Version 2.0
 * (the "License"); you may not use this file except in compliance with
 * the License.  You may obtain a copy of the License at
 *
 *     http://www.apache.org/licenses/LICENSE-2.0
 *
 * Unless required by applicable law or agreed to in writing, software
 * distributed under the License is distributed on an "AS IS" BASIS,
 * WITHOUT WARRANTIES OR CONDITIONS OF ANY KIND, either express or implied.
 * See the License for the specific language governing permissions and
 * limitations under the License.
 */

package types

import "context"

//    The bunch of interfaces are used to print the access log in format designed by users.
//    Access log format consists of three parts, which are "RequestInfoFormat", "RequestHeaderFormat"
//    and "ResponseHeaderFormat", also you can get details by reading "AccessLogDetails.md".

// AccessLog is a log object that used to log the access info.
type AccessLog interface {
	// Log write the access info.
	Log(ctx context.Context, reqHeaders HeaderMap, respHeaders HeaderMap, requestInfo RequestInfo)
}

<<<<<<< HEAD
// AccessLogFormatter is a object that format the request info to string
type AccessLogFormatter interface {
	// Format makes the request headers, response headers and request info to string for printing according to log formatter
	Format(buf IoBuffer, reqHeaders HeaderMap, respHeaders HeaderMap, requestInfo RequestInfo)
}

// The identification of a request info's content
const (
	LogStartTime                  string = "StartTime"
	LogRequestReceivedDuration    string = "RequestReceivedDuration"
	LogResponseReceivedDuration   string = "ResponseReceivedDuration"
	LogRequestFinishedDuration    string = "RequestFinishedDuration"
	LogBytesSent                  string = "BytesSent"
	LogBytesReceived              string = "BytesReceived"
	LogProtocol                   string = "ProtocolName"
	LogResponseCode               string = "ResponseCode"
	LogDuration                   string = "Duration"
	LogResponseFlag               string = "ResponseFlag"
	LogUpstreamLocalAddress       string = "UpstreamLocalAddress"
	LogDownstreamLocalAddress     string = "DownstreamLocalAddress"
	LogDownstreamRemoteAddress    string = "DownstreamRemoteAddress"
	LogUpstreamHostSelectedGetter string = "UpstreamHostSelected"
)

const (
	// ReqHeaderPrefix is the prefix of request header's formatter
	ReqHeaderPrefix string = "REQ."
	// RespHeaderPrefix is the prefix of response header's formatter
	RespHeaderPrefix string = "RESP."
)

const (
	// DefaultAccessLogFormat is the default access log format.
	// For more details please read "AccessLogDetails.md"
	DefaultAccessLogFormat = "%StartTime% %RequestReceivedDuration% %ResponseReceivedDuration% %RequestFinishedDuration% %BytesSent%" + " " +
		"%BytesReceived% %ProtocolName% %ResponseCode% %Duration% %ResponseFlag% %ResponseCode% %UpstreamLocalAddress%" + " " +
		"%DownstreamLocalAddress% %DownstreamRemoteAddress% %UpstreamHostSelected%"
)
=======
// DefaultAccessLogFormat provides a pre-defined format
const DefaultAccessLogFormat = "%start_time% %request_received_duration% %response_received_duration% %bytes_sent%" + " " +
	"%bytes_received% %protocol% %response_code% %duration% %response_flag% %response_code% %upstream_local_address%" + " " +
	"%downstream_local_address% %downstream_remote_address% %upstream_host%"
>>>>>>> d33729a6
<|MERGE_RESOLUTION|>--- conflicted
+++ resolved
@@ -29,48 +29,7 @@
 	Log(ctx context.Context, reqHeaders HeaderMap, respHeaders HeaderMap, requestInfo RequestInfo)
 }
 
-<<<<<<< HEAD
-// AccessLogFormatter is a object that format the request info to string
-type AccessLogFormatter interface {
-	// Format makes the request headers, response headers and request info to string for printing according to log formatter
-	Format(buf IoBuffer, reqHeaders HeaderMap, respHeaders HeaderMap, requestInfo RequestInfo)
-}
-
-// The identification of a request info's content
-const (
-	LogStartTime                  string = "StartTime"
-	LogRequestReceivedDuration    string = "RequestReceivedDuration"
-	LogResponseReceivedDuration   string = "ResponseReceivedDuration"
-	LogRequestFinishedDuration    string = "RequestFinishedDuration"
-	LogBytesSent                  string = "BytesSent"
-	LogBytesReceived              string = "BytesReceived"
-	LogProtocol                   string = "ProtocolName"
-	LogResponseCode               string = "ResponseCode"
-	LogDuration                   string = "Duration"
-	LogResponseFlag               string = "ResponseFlag"
-	LogUpstreamLocalAddress       string = "UpstreamLocalAddress"
-	LogDownstreamLocalAddress     string = "DownstreamLocalAddress"
-	LogDownstreamRemoteAddress    string = "DownstreamRemoteAddress"
-	LogUpstreamHostSelectedGetter string = "UpstreamHostSelected"
-)
-
-const (
-	// ReqHeaderPrefix is the prefix of request header's formatter
-	ReqHeaderPrefix string = "REQ."
-	// RespHeaderPrefix is the prefix of response header's formatter
-	RespHeaderPrefix string = "RESP."
-)
-
-const (
-	// DefaultAccessLogFormat is the default access log format.
-	// For more details please read "AccessLogDetails.md"
-	DefaultAccessLogFormat = "%StartTime% %RequestReceivedDuration% %ResponseReceivedDuration% %RequestFinishedDuration% %BytesSent%" + " " +
-		"%BytesReceived% %ProtocolName% %ResponseCode% %Duration% %ResponseFlag% %ResponseCode% %UpstreamLocalAddress%" + " " +
-		"%DownstreamLocalAddress% %DownstreamRemoteAddress% %UpstreamHostSelected%"
-)
-=======
 // DefaultAccessLogFormat provides a pre-defined format
 const DefaultAccessLogFormat = "%start_time% %request_received_duration% %response_received_duration% %bytes_sent%" + " " +
 	"%bytes_received% %protocol% %response_code% %duration% %response_flag% %response_code% %upstream_local_address%" + " " +
-	"%downstream_local_address% %downstream_remote_address% %upstream_host%"
->>>>>>> d33729a6
+	"%downstream_local_address% %downstream_remote_address% %upstream_host%"