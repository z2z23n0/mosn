--- conflicted
+++ resolved
@@ -152,7 +152,6 @@
 		},
 		serverStreamConnCallbacks: callbacks,
 	}
-<<<<<<< HEAD
 	if tlsConn, ok := ssc.rawConnection.(*tls.Conn); ok {
 
 		if err := tlsConn.Handshake(); err != nil {
@@ -162,8 +161,6 @@
 		}
 	}
 
-=======
->>>>>>> 72cb113b
 	server.ServeConn(connection.RawConn(), &http2.ServeConnOpts{
 		Handler: ssc,
 	})
@@ -247,14 +244,9 @@
 	connection *clientStreamConnection
 }
 
-<<<<<<< HEAD
 // types.StreamSender
 func (s *clientStream) AppendHeaders(headers_ interface{}, endStream bool) error {
-=======
-// types.StreamEncoder
-func (s *clientStream) EncodeHeaders(headers_ interface{}, endStream bool) error {
 	log.StartLogger.Tracef("http2 client stream encode headers")
->>>>>>> 72cb113b
 	headers, _ := headers_.(map[string]string)
 
 	if s.request == nil {
@@ -296,12 +288,8 @@
 	return nil
 }
 
-<<<<<<< HEAD
 func (s *clientStream) AppendData(data types.IoBuffer, endStream bool) error {
-=======
-func (s *clientStream) EncodeData(data types.IoBuffer, endStream bool) error {
 	log.StartLogger.Tracef("http2 client stream encode data")
->>>>>>> 72cb113b
 	if s.request == nil {
 		s.request = new(http.Request)
 	}
@@ -320,12 +308,8 @@
 	return nil
 }
 
-<<<<<<< HEAD
 func (s *clientStream) AppendTrailers(trailers map[string]string) error {
-=======
-func (s *clientStream) EncodeTrailers(trailers map[string]string) error {
 	log.StartLogger.Tracef("http2 client stream encode trailers")
->>>>>>> 72cb113b
 	s.request.Trailer = encodeHeader(trailers)
 	s.endStream()
 
@@ -515,7 +499,6 @@
 
 func (s *serverStream) handleRequest() {
 	if s.request != nil {
-<<<<<<< HEAD
 		s.decoder.OnReceiveHeaders(decodeHeader(s.request.Header), false)
 
 		//remove detect
@@ -525,13 +508,6 @@
 			s.decoder.OnReceiveData(buf, false)
 			s.decoder.OnReceiveTrailers(decodeHeader(s.request.Trailer))
 		}
-=======
-		s.decoder.OnDecodeHeaders(decodeHeaderWithOutPath(s.request.Header), false)
-		buf := &buffer.IoBuffer{}
-		buf.ReadFrom(s.request.Body)
-		s.decoder.OnDecodeData(buf, false)
-		s.decoder.OnDecodeTrailers(decodeHeaderWithOutPath(s.request.Trailer))
->>>>>>> 72cb113b
 	}
 }
 
