--- conflicted
+++ resolved
@@ -423,17 +423,7 @@
 	}
 
 	s.response.Header = encodeHeader(headers)
-<<<<<<< HEAD
-	
-=======
-
-	if status, ok := headers[types.HeaderStatus]; ok {
-		s.response.StatusCode, _ = strconv.Atoi(status)
-		s.response.Header.Del(types.HeaderStatus)
-		delete(headers, types.HeaderStatus)
-	}
-
->>>>>>> c3764805
+	
 	if endStream {
 		s.endStream()
 	}
