--- conflicted
+++ resolved
@@ -108,6 +108,23 @@
 	return readInt(buf, unsafe.Offsetof(Dirent{}.Namlen), unsafe.Sizeof(Dirent{}.Namlen))
 }
 
+func SysctlClockinfo(name string) (*Clockinfo, error) {
+	mib, err := sysctlmib(name)
+	if err != nil {
+		return nil, err
+	}
+
+	n := uintptr(SizeofClockinfo)
+	var ci Clockinfo
+	if err := sysctl(mib, (*byte)(unsafe.Pointer(&ci)), &n, nil, 0); err != nil {
+		return nil, err
+	}
+	if n != SizeofClockinfo {
+		return nil, EIO
+	}
+	return &ci, nil
+}
+
 //sysnb pipe() (fd1 int, fd2 int, err error)
 func Pipe(p []int) (err error) {
 	if len(p) != 2 {
@@ -172,11 +189,6 @@
 
 //sys	ioctl(fd int, req uint, arg uintptr) (err error)
 
-<<<<<<< HEAD
-//sys   sysctl(mib []_C_int, old *byte, oldlen *uintptr, new *byte, newlen uintptr) (err error) = SYS___SYSCTL
-
-=======
->>>>>>> 9d794ff8
 func IoctlGetPtmget(fd int, req uint) (*Ptmget, error) {
 	var value Ptmget
 	err := ioctl(fd, req, uintptr(unsafe.Pointer(&value)))
@@ -235,14 +247,6 @@
 		raceReleaseMerge(unsafe.Pointer(&ioSync))
 	}
 	return sendfile(outfd, infd, offset, count)
-}
-
-func Fstatvfs(fd int, buf *Statvfs_t) (err error) {
-	return Fstatvfs1(fd, buf, ST_WAIT)
-}
-
-func Statvfs(path string, buf *Statvfs_t) (err error) {
-	return Statvfs1(path, buf, ST_WAIT)
 }
 
 /*
@@ -258,7 +262,6 @@
 //sys	Close(fd int) (err error)
 //sys	Dup(fd int) (nfd int, err error)
 //sys	Dup2(from int, to int) (err error)
-//sys	Dup3(from int, to int, flags int) (err error)
 //sys	Exit(code int)
 //sys	ExtattrGetFd(fd int, attrnamespace int, attrname string, data uintptr, nbytes int) (ret int, err error)
 //sys	ExtattrSetFd(fd int, attrnamespace int, attrname string, data uintptr, nbytes int) (ret int, err error)
@@ -284,7 +287,6 @@
 //sys	Fpathconf(fd int, name int) (val int, err error)
 //sys	Fstat(fd int, stat *Stat_t) (err error)
 //sys	Fstatat(fd int, path string, stat *Stat_t, flags int) (err error)
-//sys	Fstatvfs1(fd int, buf *Statvfs_t, flags int) (err error) = SYS_FSTATVFS1
 //sys	Fsync(fd int) (err error)
 //sys	Ftruncate(fd int, length int64) (err error)
 //sysnb	Getegid() (egid int)
@@ -341,7 +343,6 @@
 //sysnb	Settimeofday(tp *Timeval) (err error)
 //sysnb	Setuid(uid int) (err error)
 //sys	Stat(path string, stat *Stat_t) (err error)
-//sys	Statvfs1(path string, buf *Statvfs_t, flags int) (err error) = SYS_STATVFS1
 //sys	Symlink(path string, link string) (err error)
 //sys	Symlinkat(oldpath string, newdirfd int, newpath string) (err error)
 //sys	Sync() (err error)
