// Copyright 2018 The Go Authors. All rights reserved.
// Use of this source code is governed by a BSD-style
// license that can be found in the LICENSE file.

<<<<<<< HEAD
// +build !386,!amd64,!amd64p32,!arm64
=======
// +build !amd64,!amd64p32,!386
>>>>>>> 9d794ff8

package cpu

func init() {
	if err := readHWCAP(); err != nil {
		return
	}
	doinit()
	Initialized = true
}<|MERGE_RESOLUTION|>--- conflicted
+++ resolved
@@ -2,18 +2,58 @@
 // Use of this source code is governed by a BSD-style
 // license that can be found in the LICENSE file.
 
-<<<<<<< HEAD
-// +build !386,!amd64,!amd64p32,!arm64
-=======
 // +build !amd64,!amd64p32,!386
->>>>>>> 9d794ff8
 
 package cpu
 
+import (
+	"io/ioutil"
+)
+
+const (
+	_AT_HWCAP  = 16
+	_AT_HWCAP2 = 26
+
+	procAuxv = "/proc/self/auxv"
+
+	uintSize = int(32 << (^uint(0) >> 63))
+)
+
+// For those platforms don't have a 'cpuid' equivalent we use HWCAP/HWCAP2
+// These are initialized in cpu_$GOARCH.go
+// and should not be changed after they are initialized.
+var hwCap uint
+var hwCap2 uint
+
 func init() {
-	if err := readHWCAP(); err != nil {
+	buf, err := ioutil.ReadFile(procAuxv)
+	if err != nil {
+		// e.g. on android /proc/self/auxv is not accessible, so silently
+		// ignore the error and leave Initialized = false
 		return
 	}
+
+	bo := hostByteOrder()
+	for len(buf) >= 2*(uintSize/8) {
+		var tag, val uint
+		switch uintSize {
+		case 32:
+			tag = uint(bo.Uint32(buf[0:]))
+			val = uint(bo.Uint32(buf[4:]))
+			buf = buf[8:]
+		case 64:
+			tag = uint(bo.Uint64(buf[0:]))
+			val = uint(bo.Uint64(buf[8:]))
+			buf = buf[16:]
+		}
+		switch tag {
+		case _AT_HWCAP:
+			hwCap = val
+		case _AT_HWCAP2:
+			hwCap2 = val
+		}
+	}
 	doinit()
+
 	Initialized = true
 }