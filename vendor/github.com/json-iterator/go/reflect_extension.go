package jsoniter

import (
	"fmt"
	"github.com/modern-go/reflect2"
	"reflect"
	"sort"
	"strings"
	"unicode"
	"unsafe"
)

var typeDecoders = map[string]ValDecoder{}
var fieldDecoders = map[string]ValDecoder{}
var typeEncoders = map[string]ValEncoder{}
var fieldEncoders = map[string]ValEncoder{}
var extensions = []Extension{}

// StructDescriptor describe how should we encode/decode the struct
type StructDescriptor struct {
	Type   reflect2.Type
	Fields []*Binding
}

// GetField get one field from the descriptor by its name.
// Can not use map here to keep field orders.
func (structDescriptor *StructDescriptor) GetField(fieldName string) *Binding {
	for _, binding := range structDescriptor.Fields {
		if binding.Field.Name() == fieldName {
			return binding
		}
	}
	return nil
}

// Binding describe how should we encode/decode the struct field
type Binding struct {
	levels    []int
	Field     reflect2.StructField
	FromNames []string
	ToNames   []string
	Encoder   ValEncoder
	Decoder   ValDecoder
}

// Extension the one for all SPI. Customize encoding/decoding by specifying alternate encoder/decoder.
// Can also rename fields by UpdateStructDescriptor.
type Extension interface {
	UpdateStructDescriptor(structDescriptor *StructDescriptor)
	CreateMapKeyDecoder(typ reflect2.Type) ValDecoder
	CreateMapKeyEncoder(typ reflect2.Type) ValEncoder
	CreateDecoder(typ reflect2.Type) ValDecoder
	CreateEncoder(typ reflect2.Type) ValEncoder
	DecorateDecoder(typ reflect2.Type, decoder ValDecoder) ValDecoder
	DecorateEncoder(typ reflect2.Type, encoder ValEncoder) ValEncoder
}

// DummyExtension embed this type get dummy implementation for all methods of Extension
type DummyExtension struct {
}

// UpdateStructDescriptor No-op
func (extension *DummyExtension) UpdateStructDescriptor(structDescriptor *StructDescriptor) {
}

// CreateMapKeyDecoder No-op
func (extension *DummyExtension) CreateMapKeyDecoder(typ reflect2.Type) ValDecoder {
	return nil
}

// CreateMapKeyEncoder No-op
func (extension *DummyExtension) CreateMapKeyEncoder(typ reflect2.Type) ValEncoder {
	return nil
}

// CreateDecoder No-op
func (extension *DummyExtension) CreateDecoder(typ reflect2.Type) ValDecoder {
	return nil
}

// CreateEncoder No-op
func (extension *DummyExtension) CreateEncoder(typ reflect2.Type) ValEncoder {
	return nil
}

// DecorateDecoder No-op
func (extension *DummyExtension) DecorateDecoder(typ reflect2.Type, decoder ValDecoder) ValDecoder {
	return decoder
}

// DecorateEncoder No-op
func (extension *DummyExtension) DecorateEncoder(typ reflect2.Type, encoder ValEncoder) ValEncoder {
	return encoder
}

type EncoderExtension map[reflect2.Type]ValEncoder

// UpdateStructDescriptor No-op
func (extension EncoderExtension) UpdateStructDescriptor(structDescriptor *StructDescriptor) {
}

// CreateDecoder No-op
func (extension EncoderExtension) CreateDecoder(typ reflect2.Type) ValDecoder {
	return nil
}

// CreateEncoder get encoder from map
func (extension EncoderExtension) CreateEncoder(typ reflect2.Type) ValEncoder {
	return extension[typ]
}

// CreateMapKeyDecoder No-op
func (extension EncoderExtension) CreateMapKeyDecoder(typ reflect2.Type) ValDecoder {
	return nil
}

// CreateMapKeyEncoder No-op
func (extension EncoderExtension) CreateMapKeyEncoder(typ reflect2.Type) ValEncoder {
	return nil
}

// DecorateDecoder No-op
func (extension EncoderExtension) DecorateDecoder(typ reflect2.Type, decoder ValDecoder) ValDecoder {
	return decoder
}

// DecorateEncoder No-op
func (extension EncoderExtension) DecorateEncoder(typ reflect2.Type, encoder ValEncoder) ValEncoder {
	return encoder
}

type DecoderExtension map[reflect2.Type]ValDecoder

// UpdateStructDescriptor No-op
func (extension DecoderExtension) UpdateStructDescriptor(structDescriptor *StructDescriptor) {
}

// CreateMapKeyDecoder No-op
func (extension DecoderExtension) CreateMapKeyDecoder(typ reflect2.Type) ValDecoder {
	return nil
}

// CreateMapKeyEncoder No-op
func (extension DecoderExtension) CreateMapKeyEncoder(typ reflect2.Type) ValEncoder {
	return nil
}

// CreateDecoder get decoder from map
func (extension DecoderExtension) CreateDecoder(typ reflect2.Type) ValDecoder {
	return extension[typ]
}

// CreateEncoder No-op
func (extension DecoderExtension) CreateEncoder(typ reflect2.Type) ValEncoder {
	return nil
}

// DecorateDecoder No-op
func (extension DecoderExtension) DecorateDecoder(typ reflect2.Type, decoder ValDecoder) ValDecoder {
	return decoder
}

// DecorateEncoder No-op
func (extension DecoderExtension) DecorateEncoder(typ reflect2.Type, encoder ValEncoder) ValEncoder {
	return encoder
}

type funcDecoder struct {
	fun DecoderFunc
}

func (decoder *funcDecoder) Decode(ptr unsafe.Pointer, iter *Iterator) {
	decoder.fun(ptr, iter)
}

type funcEncoder struct {
	fun         EncoderFunc
	isEmptyFunc func(ptr unsafe.Pointer) bool
}

func (encoder *funcEncoder) Encode(ptr unsafe.Pointer, stream *Stream) {
	encoder.fun(ptr, stream)
}

func (encoder *funcEncoder) IsEmpty(ptr unsafe.Pointer) bool {
	if encoder.isEmptyFunc == nil {
		return false
	}
	return encoder.isEmptyFunc(ptr)
}

// DecoderFunc the function form of TypeDecoder
type DecoderFunc func(ptr unsafe.Pointer, iter *Iterator)

// EncoderFunc the function form of TypeEncoder
type EncoderFunc func(ptr unsafe.Pointer, stream *Stream)

// RegisterTypeDecoderFunc register TypeDecoder for a type with function
func RegisterTypeDecoderFunc(typ string, fun DecoderFunc) {
	typeDecoders[typ] = &funcDecoder{fun}
}

// RegisterTypeDecoder register TypeDecoder for a typ
func RegisterTypeDecoder(typ string, decoder ValDecoder) {
	typeDecoders[typ] = decoder
}

// RegisterFieldDecoderFunc register TypeDecoder for a struct field with function
func RegisterFieldDecoderFunc(typ string, field string, fun DecoderFunc) {
	RegisterFieldDecoder(typ, field, &funcDecoder{fun})
}

// RegisterFieldDecoder register TypeDecoder for a struct field
func RegisterFieldDecoder(typ string, field string, decoder ValDecoder) {
	fieldDecoders[fmt.Sprintf("%s/%s", typ, field)] = decoder
}

// RegisterTypeEncoderFunc register TypeEncoder for a type with encode/isEmpty function
func RegisterTypeEncoderFunc(typ string, fun EncoderFunc, isEmptyFunc func(unsafe.Pointer) bool) {
	typeEncoders[typ] = &funcEncoder{fun, isEmptyFunc}
}

// RegisterTypeEncoder register TypeEncoder for a type
func RegisterTypeEncoder(typ string, encoder ValEncoder) {
	typeEncoders[typ] = encoder
}

// RegisterFieldEncoderFunc register TypeEncoder for a struct field with encode/isEmpty function
func RegisterFieldEncoderFunc(typ string, field string, fun EncoderFunc, isEmptyFunc func(unsafe.Pointer) bool) {
	RegisterFieldEncoder(typ, field, &funcEncoder{fun, isEmptyFunc})
}

// RegisterFieldEncoder register TypeEncoder for a struct field
func RegisterFieldEncoder(typ string, field string, encoder ValEncoder) {
	fieldEncoders[fmt.Sprintf("%s/%s", typ, field)] = encoder
}

// RegisterExtension register extension
func RegisterExtension(extension Extension) {
	extensions = append(extensions, extension)
}

func getTypeDecoderFromExtension(ctx *ctx, typ reflect2.Type) ValDecoder {
	decoder := _getTypeDecoderFromExtension(ctx, typ)
	if decoder != nil {
		for _, extension := range extensions {
			decoder = extension.DecorateDecoder(typ, decoder)
		}
		decoder = ctx.decoderExtension.DecorateDecoder(typ, decoder)
		for _, extension := range ctx.extraExtensions {
			decoder = extension.DecorateDecoder(typ, decoder)
		}
	}
	return decoder
}
func _getTypeDecoderFromExtension(ctx *ctx, typ reflect2.Type) ValDecoder {
	for _, extension := range extensions {
		decoder := extension.CreateDecoder(typ)
		if decoder != nil {
			return decoder
		}
	}
	decoder := ctx.decoderExtension.CreateDecoder(typ)
	if decoder != nil {
		return decoder
	}
	for _, extension := range ctx.extraExtensions {
		decoder := extension.CreateDecoder(typ)
		if decoder != nil {
			return decoder
		}
	}
	typeName := typ.String()
	decoder = typeDecoders[typeName]
	if decoder != nil {
		return decoder
	}
	if typ.Kind() == reflect.Ptr {
		ptrType := typ.(*reflect2.UnsafePtrType)
		decoder := typeDecoders[ptrType.Elem().String()]
		if decoder != nil {
			return &OptionalDecoder{ptrType.Elem(), decoder}
		}
	}
	return nil
}

func getTypeEncoderFromExtension(ctx *ctx, typ reflect2.Type) ValEncoder {
	encoder := _getTypeEncoderFromExtension(ctx, typ)
	if encoder != nil {
		for _, extension := range extensions {
			encoder = extension.DecorateEncoder(typ, encoder)
		}
		encoder = ctx.encoderExtension.DecorateEncoder(typ, encoder)
		for _, extension := range ctx.extraExtensions {
			encoder = extension.DecorateEncoder(typ, encoder)
		}
	}
	return encoder
}

func _getTypeEncoderFromExtension(ctx *ctx, typ reflect2.Type) ValEncoder {
	for _, extension := range extensions {
		encoder := extension.CreateEncoder(typ)
		if encoder != nil {
			return encoder
		}
	}
	encoder := ctx.encoderExtension.CreateEncoder(typ)
	if encoder != nil {
		return encoder
	}
	for _, extension := range ctx.extraExtensions {
		encoder := extension.CreateEncoder(typ)
		if encoder != nil {
			return encoder
		}
	}
	typeName := typ.String()
	encoder = typeEncoders[typeName]
	if encoder != nil {
		return encoder
	}
	if typ.Kind() == reflect.Ptr {
		typePtr := typ.(*reflect2.UnsafePtrType)
		encoder := typeEncoders[typePtr.Elem().String()]
		if encoder != nil {
			return &OptionalEncoder{encoder}
		}
	}
	return nil
}

func describeStruct(ctx *ctx, typ reflect2.Type) *StructDescriptor {
	structType := typ.(*reflect2.UnsafeStructType)
	embeddedBindings := []*Binding{}
	bindings := []*Binding{}
	for i := 0; i < structType.NumField(); i++ {
		field := structType.Field(i)
		tag, hastag := field.Tag().Lookup(ctx.getTagKey())
		if ctx.onlyTaggedField && !hastag && !field.Anonymous() {
			continue
		}
<<<<<<< HEAD
		if tag == "-" {
=======
		if tag == "-" || field.Name() == "_" {
>>>>>>> 935569cd
			continue
		}
		tagParts := strings.Split(tag, ",")
		if field.Anonymous() && (tag == "" || tagParts[0] == "") {
			if field.Type().Kind() == reflect.Struct {
				structDescriptor := describeStruct(ctx, field.Type())
				for _, binding := range structDescriptor.Fields {
					binding.levels = append([]int{i}, binding.levels...)
					omitempty := binding.Encoder.(*structFieldEncoder).omitempty
					binding.Encoder = &structFieldEncoder{field, binding.Encoder, omitempty}
					binding.Decoder = &structFieldDecoder{field, binding.Decoder}
					embeddedBindings = append(embeddedBindings, binding)
				}
				continue
			} else if field.Type().Kind() == reflect.Ptr {
				ptrType := field.Type().(*reflect2.UnsafePtrType)
				if ptrType.Elem().Kind() == reflect.Struct {
					structDescriptor := describeStruct(ctx, ptrType.Elem())
					for _, binding := range structDescriptor.Fields {
						binding.levels = append([]int{i}, binding.levels...)
						omitempty := binding.Encoder.(*structFieldEncoder).omitempty
						binding.Encoder = &dereferenceEncoder{binding.Encoder}
						binding.Encoder = &structFieldEncoder{field, binding.Encoder, omitempty}
						binding.Decoder = &dereferenceDecoder{ptrType.Elem(), binding.Decoder}
						binding.Decoder = &structFieldDecoder{field, binding.Decoder}
						embeddedBindings = append(embeddedBindings, binding)
					}
					continue
				}
			}
		}
		fieldNames := calcFieldNames(field.Name(), tagParts[0], tag)
		fieldCacheKey := fmt.Sprintf("%s/%s", typ.String(), field.Name())
		decoder := fieldDecoders[fieldCacheKey]
		if decoder == nil {
			decoder = decoderOfType(ctx.append(field.Name()), field.Type())
		}
		encoder := fieldEncoders[fieldCacheKey]
		if encoder == nil {
			encoder = encoderOfType(ctx.append(field.Name()), field.Type())
		}
		binding := &Binding{
			Field:     field,
			FromNames: fieldNames,
			ToNames:   fieldNames,
			Decoder:   decoder,
			Encoder:   encoder,
		}
		binding.levels = []int{i}
		bindings = append(bindings, binding)
	}
	return createStructDescriptor(ctx, typ, bindings, embeddedBindings)
}
func createStructDescriptor(ctx *ctx, typ reflect2.Type, bindings []*Binding, embeddedBindings []*Binding) *StructDescriptor {
	structDescriptor := &StructDescriptor{
		Type:   typ,
		Fields: bindings,
	}
	for _, extension := range extensions {
		extension.UpdateStructDescriptor(structDescriptor)
	}
	ctx.encoderExtension.UpdateStructDescriptor(structDescriptor)
	ctx.decoderExtension.UpdateStructDescriptor(structDescriptor)
	for _, extension := range ctx.extraExtensions {
		extension.UpdateStructDescriptor(structDescriptor)
	}
	processTags(structDescriptor, ctx.frozenConfig)
	// merge normal & embedded bindings & sort with original order
	allBindings := sortableBindings(append(embeddedBindings, structDescriptor.Fields...))
	sort.Sort(allBindings)
	structDescriptor.Fields = allBindings
	return structDescriptor
}

type sortableBindings []*Binding

func (bindings sortableBindings) Len() int {
	return len(bindings)
}

func (bindings sortableBindings) Less(i, j int) bool {
	left := bindings[i].levels
	right := bindings[j].levels
	k := 0
	for {
		if left[k] < right[k] {
			return true
		} else if left[k] > right[k] {
			return false
		}
		k++
	}
}

func (bindings sortableBindings) Swap(i, j int) {
	bindings[i], bindings[j] = bindings[j], bindings[i]
}

func processTags(structDescriptor *StructDescriptor, cfg *frozenConfig) {
	for _, binding := range structDescriptor.Fields {
		shouldOmitEmpty := false
		tagParts := strings.Split(binding.Field.Tag().Get(cfg.getTagKey()), ",")
		for _, tagPart := range tagParts[1:] {
			if tagPart == "omitempty" {
				shouldOmitEmpty = true
			} else if tagPart == "string" {
				if binding.Field.Type().Kind() == reflect.String {
					binding.Decoder = &stringModeStringDecoder{binding.Decoder, cfg}
					binding.Encoder = &stringModeStringEncoder{binding.Encoder, cfg}
				} else {
					binding.Decoder = &stringModeNumberDecoder{binding.Decoder}
					binding.Encoder = &stringModeNumberEncoder{binding.Encoder}
				}
			}
		}
		binding.Decoder = &structFieldDecoder{binding.Field, binding.Decoder}
		binding.Encoder = &structFieldEncoder{binding.Field, binding.Encoder, shouldOmitEmpty}
	}
}

func calcFieldNames(originalFieldName string, tagProvidedFieldName string, wholeTag string) []string {
	// ignore?
	if wholeTag == "-" {
		return []string{}
	}
	// rename?
	var fieldNames []string
	if tagProvidedFieldName == "" {
		fieldNames = []string{originalFieldName}
	} else {
		fieldNames = []string{tagProvidedFieldName}
	}
	// private?
	isNotExported := unicode.IsLower(rune(originalFieldName[0]))
	if isNotExported {
		fieldNames = []string{}
	}
	return fieldNames
}<|MERGE_RESOLUTION|>--- conflicted
+++ resolved
@@ -341,11 +341,7 @@
 		if ctx.onlyTaggedField && !hastag && !field.Anonymous() {
 			continue
 		}
-<<<<<<< HEAD
-		if tag == "-" {
-=======
 		if tag == "-" || field.Name() == "_" {
->>>>>>> 935569cd
 			continue
 		}
 		tagParts := strings.Split(tag, ",")
