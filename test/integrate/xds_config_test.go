/*
 * Licensed to the Apache Software Foundation (ASF) under one or more
 * contributor license agreements.  See the NOTICE file distributed with
 * this work for additional information regarding copyright ownership.
 * The ASF licenses this file to You under the Apache License, Version 2.0
 * (the "License"); you may not use this file except in compliance with
 * the License.  You may obtain a copy of the License at
 *
 *     http://www.apache.org/licenses/LICENSE-2.0
 *
 * Unless required by applicable law or agreed to in writing, software
 * distributed under the License is distributed on an "AS IS" BASIS,
 * WITHOUT WARRANTIES OR CONDITIONS OF ANY KIND, either express or implied.
 * See the License for the specific language governing permissions and
 * limitations under the License.
 */

package integrate

import (
	"errors"
	"fmt"
	auth "github.com/envoyproxy/go-control-plane/envoy/api/v2/auth"
	core "github.com/envoyproxy/go-control-plane/envoy/api/v2/core"
	route "github.com/envoyproxy/go-control-plane/envoy/api/v2/route"
	xdsconver "github.com/envoyproxy/go-control-plane/pkg/conversion"
	pstruct "github.com/golang/protobuf/ptypes/struct"
	"github.com/golang/protobuf/ptypes/wrappers"
	"io/ioutil"
	"path/filepath"
	"testing"

	xdsapi "github.com/envoyproxy/go-control-plane/envoy/api/v2"
<<<<<<< HEAD
	"github.com/envoyproxy/go-control-plane/envoy/api/v2/auth"
	"github.com/envoyproxy/go-control-plane/envoy/api/v2/core"
=======
>>>>>>> 21abf8dc
	xdslistener "github.com/envoyproxy/go-control-plane/envoy/api/v2/listener"
	http_conn "github.com/envoyproxy/go-control-plane/envoy/config/filter/network/http_connection_manager/v2"
	"github.com/envoyproxy/go-control-plane/pkg/util"
	"github.com/gogo/protobuf/proto"
	"github.com/gogo/protobuf/types"
	jsoniter "github.com/json-iterator/go"
	admin "mosn.io/mosn/pkg/admin/store"
	v2 "mosn.io/mosn/pkg/config/v2"
	"mosn.io/mosn/pkg/configmanager"
	_ "mosn.io/mosn/pkg/filter/stream/faultinject"
	_ "mosn.io/mosn/pkg/filter/stream/mixer"
	"mosn.io/mosn/pkg/mosn"
	"mosn.io/mosn/pkg/xds/conv"
)

var json = jsoniter.ConfigCompatibleWithStandardLibrary

type effectiveConfig struct {
	MOSNConfig interface{}                       `json:"mosn_config,omitempty"`
	Listener   map[string]v2.Listener            `json:"listener,omitempty"`
	Cluster    map[string]v2.Cluster             `json:"cluster,omitempty"`
	Routers    map[string]v2.RouterConfiguration `josn:"routers,omitempty"`
}

func handleListenersResp(msg *xdsapi.DiscoveryResponse) []*xdsapi.Listener {
	listeners := make([]*xdsapi.Listener, 0)
	for _, res := range msg.Resources {
		listener := xdsapi.Listener{}
		listener.XXX_Unmarshal(res.GetValue())
		listeners = append(listeners, &listener)
	}
	return listeners
}

func handleEndpointsResp(msg *xdsapi.DiscoveryResponse) []*xdsapi.ClusterLoadAssignment {
	lbAssignments := make([]*xdsapi.ClusterLoadAssignment, 0)
	for _, res := range msg.Resources {
		lbAssignment := xdsapi.ClusterLoadAssignment{}
		lbAssignment.XXX_Unmarshal(res.GetValue())
		lbAssignments = append(lbAssignments, &lbAssignment)
	}
	return lbAssignments
}

func handleClustersResp(msg *xdsapi.DiscoveryResponse) []*xdsapi.Cluster {
	clusters := make([]*xdsapi.Cluster, 0)
	for _, res := range msg.Resources {
		cluster := xdsapi.Cluster{}
		cluster.XXX_Unmarshal(res.GetValue())
		clusters = append(clusters, &cluster)
	}
	return clusters
}

func handleXdsData(mosnConfig *v2.MOSNConfig, xdsFiles []string) error {
	for _, fileName := range xdsFiles {
		file := filepath.Join("testdata", fileName)
		msg := &xdsapi.DiscoveryResponse{}

		if data, err := ioutil.ReadFile(file); err == nil {
			proto.Unmarshal(data, msg)
		} else {
			return err
		}

		switch msg.TypeUrl {
		case "type.googleapis.com/envoy.api.v2.Listener":
			listeners := handleListenersResp(msg)
			fmt.Printf("get %d listeners from LDS\n", len(listeners))
			conv.ConvertAddOrUpdateListeners(listeners)
		case "type.googleapis.com/envoy.api.v2.ClusterLoadAssignment":
			endpoints := handleEndpointsResp(msg)
			fmt.Printf("get %d endpoints from EDS\n", len(endpoints))
			conv.ConvertUpdateEndpoints(endpoints)
		case "type.googleapis.com/envoy.api.v2.Cluster":
			clusters := handleClustersResp(msg)
			fmt.Printf("get %d clusters from CDS\n", len(clusters))
			conv.ConvertUpdateClusters(clusters)
		default:
			return errors.New(fmt.Sprintf("unkown type: %s", msg.TypeUrl))
		}
	}
	return nil
}

func TestConfigAddAndUpdate(t *testing.T) {
	mosnConfig := configmanager.Load(filepath.Join("testdata", "envoy.json"))
	admin.Reset()
	admin.SetMosnConfig(mosnConfig)
	Mosn := mosn.NewMosn(mosnConfig)
	Mosn.Start()

	buf, err := admin.Dump()
	if err != nil {
		t.Fatal(err)
	}
	var m effectiveConfig
	json.Unmarshal(buf, &m)

	if m.MOSNConfig == nil {
		t.Fatalf("mosn_config missing")
	}
	if len(m.Listener) > 0 {
		t.Fatalf("should not have listners")
	}
	if len(m.Cluster) > 0 {
		t.Fatalf("should not have clusters")
	}

	loadXdsData()

	buf, err = admin.Dump()
	if err != nil {
		t.Fatal(err)
	}
	json.Unmarshal(buf, &m)

	if m.MOSNConfig == nil {
		t.Fatalf("mosn_config missing")
	}
	if len(m.Listener) != 1 {
		t.Fatalf("should have 1 listeners, but got %d", len(m.Listener))
	}

	if listener, ok := m.Listener["0.0.0.0_9080"]; !ok {
		t.Fatalf("listener[0.0.0.0_9080] is missing")
	} else {
		if listener.Name != "0.0.0.0_9080" || listener.BindToPort || len(listener.FilterChains) != 1 {
			t.Fatalf("error listener[0.0.0.0_9080] config: %v", listener)
		}

		if len(listener.FilterChains[0].Filters) != 1 {
			t.Fatalf("error listener[0.0.0.0_9080] config: %v", listener)
		}

		if len(m.Routers) != 1 {
			t.Fatalf("listener[0.0.0.0_9080] router config is wrong")
		}
		for _, rcfg := range m.Routers {
			vhs := rcfg.VirtualHosts
			if len(vhs) != 4 {
				t.Fatalf("listener[0.0.0.0_9080] virtual hosts is not 3, got %d", len(vhs))
			}
			vh := vhs[3]
			routers := vh.Routers
			// 第一次 reviews 没有按照版本和权重来路由（v1,v2,v3 轮训）
			clusterName := routers[0].Route.ClusterName
			if clusterName != "outbound|9080||reviews.default.svc.cluster.local" {
				t.Fatalf("reviews.default.svc.cluster.local:9080 should route to [outbound|9080||reviews.default.svc.cluster.local], but got %s", clusterName)
			}
		}
	}

	if len(m.Cluster) != 1 {
		t.Fatalf("should have 1 clusters, but got %d", len(m.Cluster))
	}

	if cluster, ok := m.Cluster["outbound|9080||productpage.default.svc.cluster.local"]; !ok {
		t.Fatalf("cluster[outbound|9080||productpage.default.svc.cluster.local] is missing")
	} else {
		if cluster.Name != "outbound|9080||productpage.default.svc.cluster.local" ||
			cluster.LbType != v2.LB_ROUNDROBIN || len(cluster.Hosts) != 1 {
			t.Fatalf("error cluster config: %v", cluster)
		}

		if cluster.Hosts[0].Address != "172.16.1.171:9080" {
			t.Fatalf("error host: %v", cluster.Hosts[0])
		}
	}

	loadXdsData2()

	buf, err = admin.Dump()
	if err != nil {
		t.Fatal(err)
	}
	json.Unmarshal(buf, &m)

	if m.MOSNConfig == nil {
		t.Fatalf("mosn_config missing")
	}
	if len(m.Listener) != 1 {
		t.Fatalf("should have 1 listeners, but got %d", len(m.Listener))
	}

	if listener, ok := m.Listener["0.0.0.0_9080"]; !ok {
		t.Fatalf("listener[0.0.0.0_9080] is missing")
	} else {
		if listener.Name != "0.0.0.0_9080" || listener.BindToPort || len(listener.FilterChains) != 1 {
			t.Fatalf("error listener config: %v", listener)
		}
		if len(m.Routers) != 1 {
			t.Fatalf("listener[0.0.0.0_9080] router config is wrong")
		}
		for _, rcfg := range m.Routers {
			vhs := rcfg.VirtualHosts
			if len(vhs) != 4 {
				t.Fatalf("listener[0.0.0.0_9080] virtual hosts is not 3, got %d", len(vhs))
			}
			vh := vhs[3]
			router := vh.Routers[0].Route
			if router.ClusterName != "" {
				t.Fatalf("cluster_name is not omitempty: %s", router.ClusterName)
			}
			if len(router.WeightedClusters) != 2 {
				t.Fatalf("reviews.default.svc.cluster.local:9080 should route to weighted_clusters")
			}
			clusterName1 := router.WeightedClusters[0].Cluster.Name
			clusterName2 := router.WeightedClusters[1].Cluster.Name
			weight1 := router.WeightedClusters[0].Cluster.Weight
			weight2 := router.WeightedClusters[1].Cluster.Weight
			// 第二次 review，按照 v1 和 v3 版本各 50% 的权重路由
			if clusterName1 != "outbound|9080|v1|reviews.default.svc.cluster.local" || weight1 != 50 ||
				clusterName2 != "outbound|9080|v3|reviews.default.svc.cluster.local" || weight2 != 50 {
				t.Fatalf("reviews.default.svc.cluster.local:9080 should route to v1(50) & v3(50)")
			}
		}
	}

	if len(m.Cluster) != 1 {
		t.Fatalf("should have 1 clusters, but got %d", len(m.Cluster))
	}

	if cluster, ok := m.Cluster["outbound|9080||productpage.default.svc.cluster.local"]; !ok {
		t.Fatalf("cluster[outbound|9080||productpage.default.svc.cluster.local] is missing")
	} else {
		if cluster.Name != "outbound|9080||productpage.default.svc.cluster.local" ||
			cluster.LbType != v2.LB_ROUNDROBIN || len(cluster.Hosts) != 1 {
			t.Fatalf("error cluster config: %v", cluster)
		}

		if cluster.Hosts[0].Address != "172.16.1.171:9080" {
			t.Fatalf("error host: %v", cluster.Hosts[0])
		}
	}

	Mosn.Close()
	admin.Reset()
}

func loadXdsData2() {
	// Listeners
	listener := &xdsapi.Listener{
		Name: "0.0.0.0_9080",
		Address: &core.Address{
			Address: &core.Address_SocketAddress{
				SocketAddress: &core.SocketAddress{
					Address: "0.0.0.0",
					PortSpecifier: &core.SocketAddress_PortValue{
						PortValue: 9080,
					},
				},
			},
		},
		UseOriginalDst: &wrappers.BoolValue{Value: false},
		DeprecatedV1: &xdsapi.Listener_DeprecatedV1{
			BindToPort: &wrappers.BoolValue{Value: false},
		},
		FilterChains: []*xdslistener.FilterChain{
			{
				FilterChainMatch: nil,
				TlsContext:       &auth.DownstreamTlsContext{},
				Filters: []*xdslistener.Filter{
					{
						Name: "envoy.http_connection_manager",
						ConfigType: &xdslistener.Filter_Config{
							Config: MessageToStruct(&http_conn.HttpConnectionManager{
								RouteSpecifier: &http_conn.HttpConnectionManager_RouteConfig{
									RouteConfig: &xdsapi.RouteConfiguration{
<<<<<<< HEAD
										Name: "test_router_name",
										VirtualHosts: []route.VirtualHost{
											route.VirtualHost{},
											route.VirtualHost{},
											route.VirtualHost{},
											route.VirtualHost{
												Routes: []route.Route{
													route.Route{
														Match: route.RouteMatch{
															PathSpecifier: &route.RouteMatch_Prefix{
																Prefix: "/",
															},
														},
=======
										VirtualHosts: []*route.VirtualHost{
											{},
											&route.VirtualHost{},
											&route.VirtualHost{},
											&route.VirtualHost{
												Routes: []*route.Route{
													&route.Route{
>>>>>>> 21abf8dc
														Action: &route.Route_Route{
															Route: &route.RouteAction{
																ClusterSpecifier: &route.RouteAction_WeightedClusters{
																	WeightedClusters: &route.WeightedCluster{
																		Clusters: []*route.WeightedCluster_ClusterWeight{
																			&route.WeightedCluster_ClusterWeight{
																				Name:   "outbound|9080|v1|reviews.default.svc.cluster.local",
																				Weight: &wrappers.UInt32Value{Value: 50},
																			},
																			&route.WeightedCluster_ClusterWeight{
																				Name:   "outbound|9080|v3|reviews.default.svc.cluster.local",
																				Weight: &wrappers.UInt32Value{Value: 50},
																			},
																		},
																	},
																},
															},
														},
													},
												},
											},
										},
									},
								},
							}),
						},
					},
				},
			},
		},
	}
	// Clusters
	cluster := &xdsapi.Cluster{
		Name:     "outbound|9080||productpage.default.svc.cluster.local",
		LbPolicy: xdsapi.Cluster_ROUND_ROBIN,
		Hosts: []*core.Address{
			&core.Address{
				Address: &core.Address_SocketAddress{
					SocketAddress: &core.SocketAddress{
						Address: "172.16.1.171",
						PortSpecifier: &core.SocketAddress_PortValue{
							PortValue: 9080,
						},
					},
				},
			},
		},
	}
	listeners := []*xdsapi.Listener{listener}
	clusters := []*xdsapi.Cluster{cluster}
	conv.ConvertAddOrUpdateListeners(listeners)
	conv.ConvertUpdateClusters(clusters)
}

func loadXdsData() {
	// Listeners
	listener := &xdsapi.Listener{
		Name: "0.0.0.0_9080",
		Address: &core.Address{
			Address: &core.Address_SocketAddress{
				SocketAddress: &core.SocketAddress{
					Address: "0.0.0.0",
					PortSpecifier: &core.SocketAddress_PortValue{
						PortValue: 9080,
					},
				},
			},
		},
		UseOriginalDst: &wrappers.BoolValue{Value: false},
		DeprecatedV1: &xdsapi.Listener_DeprecatedV1{
			BindToPort: &wrappers.BoolValue{Value: false},
		},
		FilterChains: []*xdslistener.FilterChain{
			&xdslistener.FilterChain{
				FilterChainMatch: nil,
				TlsContext:       &auth.DownstreamTlsContext{},
				Filters: []*xdslistener.Filter{
					&xdslistener.Filter{
						Name: "envoy.http_connection_manager",
						ConfigType: &xdslistener.Filter_Config{
							Config: MessageToStruct(&http_conn.HttpConnectionManager{
								RouteSpecifier: &http_conn.HttpConnectionManager_RouteConfig{
									RouteConfig: &xdsapi.RouteConfiguration{
<<<<<<< HEAD
										Name: "test_router_name",
										VirtualHosts: []route.VirtualHost{
											route.VirtualHost{},
											route.VirtualHost{},
											route.VirtualHost{},
											route.VirtualHost{
												Routes: []route.Route{
													route.Route{
														Match: route.RouteMatch{
															PathSpecifier: &route.RouteMatch_Prefix{
																Prefix: "/",
															},
														},
=======
										VirtualHosts: []*route.VirtualHost{
											&route.VirtualHost{},
											&route.VirtualHost{},
											&route.VirtualHost{},
											&route.VirtualHost{
												Routes: []*route.Route{
													&route.Route{
>>>>>>> 21abf8dc
														Action: &route.Route_Route{
															Route: &route.RouteAction{
																ClusterSpecifier: &route.RouteAction_Cluster{
																	Cluster: "outbound|9080||reviews.default.svc.cluster.local",
																},
															},
														},
													},
												},
											},
										},
									},
								},
							}),
						},
					},
				},
			},
		},
	}
	// Clusters
	cluster := &xdsapi.Cluster{
		Name:     "outbound|9080||productpage.default.svc.cluster.local",
		LbPolicy: xdsapi.Cluster_ROUND_ROBIN,
		Hosts: []*core.Address{
			&core.Address{
				Address: &core.Address_SocketAddress{
					SocketAddress: &core.SocketAddress{
						Address: "172.16.1.171",
						PortSpecifier: &core.SocketAddress_PortValue{
							PortValue: 9080,
						},
					},
				},
			},
		},
	}
	listeners := []*xdsapi.Listener{listener}
	clusters := []*xdsapi.Cluster{cluster}
	conv.ConvertAddOrUpdateListeners(listeners)
	conv.ConvertUpdateClusters(clusters)
}

// MessageToStruct converts from proto message to proto Struct
func MessageToStruct(msg proto.Message) *pstruct.Struct {
	s, err := xdsconver.MessageToStruct(msg)
	if err != nil {
		return &pstruct.Struct{}
	}
	return s
}<|MERGE_RESOLUTION|>--- conflicted
+++ resolved
@@ -31,21 +31,15 @@
 	"testing"
 
 	xdsapi "github.com/envoyproxy/go-control-plane/envoy/api/v2"
-<<<<<<< HEAD
-	"github.com/envoyproxy/go-control-plane/envoy/api/v2/auth"
-	"github.com/envoyproxy/go-control-plane/envoy/api/v2/core"
-=======
->>>>>>> 21abf8dc
 	xdslistener "github.com/envoyproxy/go-control-plane/envoy/api/v2/listener"
 	http_conn "github.com/envoyproxy/go-control-plane/envoy/config/filter/network/http_connection_manager/v2"
-	"github.com/envoyproxy/go-control-plane/pkg/util"
 	"github.com/gogo/protobuf/proto"
-	"github.com/gogo/protobuf/types"
 	jsoniter "github.com/json-iterator/go"
 	admin "mosn.io/mosn/pkg/admin/store"
 	v2 "mosn.io/mosn/pkg/config/v2"
 	"mosn.io/mosn/pkg/configmanager"
 	_ "mosn.io/mosn/pkg/filter/stream/faultinject"
+	_ "mosn.io/mosn/pkg/filter/stream/healthcheck/sofarpc"
 	_ "mosn.io/mosn/pkg/filter/stream/mixer"
 	"mosn.io/mosn/pkg/mosn"
 	"mosn.io/mosn/pkg/xds/conv"
@@ -54,10 +48,9 @@
 var json = jsoniter.ConfigCompatibleWithStandardLibrary
 
 type effectiveConfig struct {
-	MOSNConfig interface{}                       `json:"mosn_config,omitempty"`
-	Listener   map[string]v2.Listener            `json:"listener,omitempty"`
-	Cluster    map[string]v2.Cluster             `json:"cluster,omitempty"`
-	Routers    map[string]v2.RouterConfiguration `josn:"routers,omitempty"`
+	MOSNConfig interface{}            `json:"mosn_config,omitempty"`
+	Listener   map[string]v2.Listener `json:"listener,omitempty"`
+	Cluster    map[string]v2.Cluster  `json:"cluster,omitempty"`
 }
 
 func handleListenersResp(msg *xdsapi.DiscoveryResponse) []*xdsapi.Listener {
@@ -305,29 +298,19 @@
 							Config: MessageToStruct(&http_conn.HttpConnectionManager{
 								RouteSpecifier: &http_conn.HttpConnectionManager_RouteConfig{
 									RouteConfig: &xdsapi.RouteConfiguration{
-<<<<<<< HEAD
 										Name: "test_router_name",
-										VirtualHosts: []route.VirtualHost{
-											route.VirtualHost{},
-											route.VirtualHost{},
-											route.VirtualHost{},
-											route.VirtualHost{
-												Routes: []route.Route{
-													route.Route{
+										VirtualHosts: []*route.VirtualHost{
+											&route.VirtualHost{},
+											&route.VirtualHost{},
+											&route.VirtualHost{},
+											&route.VirtualHost{
+												Routes: []*route.Route{
+													&route.Route{
 														Match: route.RouteMatch{
 															PathSpecifier: &route.RouteMatch_Prefix{
 																Prefix: "/",
 															},
 														},
-=======
-										VirtualHosts: []*route.VirtualHost{
-											{},
-											&route.VirtualHost{},
-											&route.VirtualHost{},
-											&route.VirtualHost{
-												Routes: []*route.Route{
-													&route.Route{
->>>>>>> 21abf8dc
 														Action: &route.Route_Route{
 															Route: &route.RouteAction{
 																ClusterSpecifier: &route.RouteAction_WeightedClusters{
@@ -411,29 +394,19 @@
 							Config: MessageToStruct(&http_conn.HttpConnectionManager{
 								RouteSpecifier: &http_conn.HttpConnectionManager_RouteConfig{
 									RouteConfig: &xdsapi.RouteConfiguration{
-<<<<<<< HEAD
 										Name: "test_router_name",
-										VirtualHosts: []route.VirtualHost{
-											route.VirtualHost{},
-											route.VirtualHost{},
-											route.VirtualHost{},
-											route.VirtualHost{
-												Routes: []route.Route{
-													route.Route{
-														Match: route.RouteMatch{
+										VirtualHosts: []*route.VirtualHost{
+											&route.VirtualHost{},
+											&route.VirtualHost{},
+											&route.VirtualHost{},
+											&route.VirtualHost{
+												Routes: []*route.Route{
+													&route.Route{
+														Match: &route.RouteMatch{
 															PathSpecifier: &route.RouteMatch_Prefix{
 																Prefix: "/",
 															},
 														},
-=======
-										VirtualHosts: []*route.VirtualHost{
-											&route.VirtualHost{},
-											&route.VirtualHost{},
-											&route.VirtualHost{},
-											&route.VirtualHost{
-												Routes: []*route.Route{
-													&route.Route{
->>>>>>> 21abf8dc
 														Action: &route.Route_Route{
 															Route: &route.RouteAction{
 																ClusterSpecifier: &route.RouteAction_Cluster{
@@ -478,10 +451,10 @@
 }
 
 // MessageToStruct converts from proto message to proto Struct
-func MessageToStruct(msg proto.Message) *pstruct.Struct {
-	s, err := xdsconver.MessageToStruct(msg)
+func MessageToStruct(msg proto.Message) *types.Struct {
+	s, err := util.MessageToStruct(msg)
 	if err != nil {
-		return &pstruct.Struct{}
+		return &types.Struct{}
 	}
 	return s
 }