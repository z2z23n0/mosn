--- conflicted
+++ resolved
@@ -10,17 +10,6 @@
 // can set
 var (
 	MeshLogPath  = "stdout"
-<<<<<<< HEAD
-	MeshLogLevel = "DEBUG"
-)
-
-// Create Mesh Config
-func newProxyFilter(name string, downstream, upstream types.Protocol, cfgname string) *v2.Proxy {
-	return &v2.Proxy{
-		DownstreamProtocol: string(downstream),
-		UpstreamProtocol:   string(upstream),
-		RouterConfigName:   cfgname,
-=======
 	MeshLogLevel = "info"
 )
 
@@ -30,7 +19,6 @@
 		DownstreamProtocol: string(downstream),
 		UpstreamProtocol:   string(upstream),
 		RouterConfigName:   routerfgname,
->>>>>>> 759a0887
 	}
 }
 func makeFilterChain(proxy *v2.Proxy, routers []v2.Router, cfgName string) v2.FilterChain {
@@ -61,32 +49,17 @@
 	}
 }
 
-<<<<<<< HEAD
-func newFilterChain(name string, downstream, upstream types.Protocol, routers []v2.Router) v2.FilterChain {
-
-	routerConfigName := "test_router_config_name"
-
-	proxy := newProxyFilter(name, downstream, upstream, routerConfigName)
-
-	return makeFilterChain(proxy, routers, routerConfigName)
-
-=======
 func newFilterChain(routerConfigName string, downstream, upstream types.Protocol, routers []v2.Router) v2.FilterChain {
 	proxy := newProxyFilter(routerConfigName, downstream, upstream)
 
 	return makeFilterChain(proxy, routers, routerConfigName)
->>>>>>> 759a0887
 }
 
 func newXProtocolFilterChain(name string, subproto string, routers []v2.Router) v2.FilterChain {
 	
 	routerConfigName := "xprotocol_test_router_config_name"
 	
-<<<<<<< HEAD
-	proxy := newProxyFilter(name, protocol.Xprotocol, protocol.Xprotocol, routerConfigName)
-=======
 	proxy := newProxyFilter(name, protocol.Xprotocol, protocol.Xprotocol)
->>>>>>> 759a0887
 	extendConfig := &v2.XProxyExtendConfig{
 		SubProtocol: subproto,
 	}
